--- conflicted
+++ resolved
@@ -184,21 +184,12 @@
             g_ts_cfg.operator_pull_policy=arg.partition("=")[-1]
         elif arg == "--skip-oci":
             g_ts_cfg.oci_skip = True
-<<<<<<< HEAD
-        elif arg.startswith("--oci-backup-apikey-path="):
-            g_ts_cfg.oci_backup_apikey_path=arg.partition("=")[-1]
-        elif arg.startswith("--oci-restore-apikey-path="):
-            g_ts_cfg.oci_restore_apikey_path=arg.partition("=")[-1]
-        elif arg.startswith("--oci-backup-bucket="):
-            g_ts_cfg.oci_backup_bucket=arg.partition("=")[-1]
-        elif arg.startswith("--suite="):
-            opt_suite_path=arg.partition("=")[-1]
-=======
         elif arg.startswith("--oci-config="):
             g_ts_cfg.oci_config_path=arg.partition("=")[-1]
         elif arg.startswith("--oci-bucket="):
             g_ts_cfg.oci_bucket_name=arg.partition("=")[-1]
->>>>>>> 33f7f2d1
+        elif arg.startswith("--suite="):
+            opt_suite_path=arg.partition("=")[-1]
         elif arg.startswith("-"):
             print(f"Invalid option {arg}")
             sys.exit(1)
