--- conflicted
+++ resolved
@@ -32,12 +32,6 @@
 itch)
 	PIPELINE_NAME="itch"
 	;;
-<<<<<<< HEAD
-dev)
-	PIPELINE_NAME="dev"
-	;;
-=======
->>>>>>> 5ceb476a
 qa)
 	PIPELINE_NAME="qa"
 	;;
